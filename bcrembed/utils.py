"""Main module."""
<<<<<<< HEAD
import pandas as pd
import os
import subprocess
=======
>>>>>>> 318c8c68
import logging
from typing import Iterable
import pandas as pd
import torch

logging.basicConfig(level=logging.INFO, format='%(asctime)s - %(levelname)s - %(message)s')
logger = logging.getLogger(__name__)

def batch_loader(data: Iterable, batch_size: int):
    """
    This function generates batches from the provided data.

    Parameters:
    data (Iterable): The data to be batched.
    batch_size (int): The size of each batch.

    Yields:
    tuple: A tuple containing the start index, end index, and the batch of data.
    """
    num_samples = len(data)
    for i in range(0, num_samples, batch_size):
        end_idx = min(i + batch_size, num_samples)
        yield i, end_idx, data[i:end_idx]

def insert_space_every_other_except_cls(input_string: str):
    """
    This function inserts a space after every character in the input string, except for the '[CLS]' token.

    Parameters:
    input_string (str): The input string where spaces are to be inserted.

    Returns:
    str: The modified string with spaces inserted.
    """
    parts = input_string.split('[CLS]')
    modified_parts = [''.join([char + ' ' for char in part]).strip() for part in parts]
    result = ' [CLS] '.join(modified_parts)
    return result

def save_embedding(dat, embedding, outpath, out_format = 'pt'):
    """
    Saves the embedding data to a specified file path in the desired format.

    Args:
        dat (DataFrame): The original DataFrame containing index columns and possibly other data.
        embedding (Tensor): The embedding data to be saved.
        outpath (str): The file path where the embedding data will be saved.
        out_format (str, optional): The output format for the embedding data. Default is 'pt'.

    Raises:
        ValueError: If the output format is not supported.

    Supported output formats:
        - 'pt': PyTorch binary format
        - 'tsv': Tab-separated values format
        - 'csv': Comma-separated values format

    Note:
        Index columns from the original DataFrame 'dat' will be included in the saved output.

    Example:
        save_embedding(dat, embeddings, "embedding.tsv", out_format='tsv')
    """
    allowed_outputs = ["tsv", "csv", "pt"]
    if out_format not in allowed_outputs:
        raise ValueError(f"Input x must be one of {allowed_outputs}")

    allowed_index_cols = ["sequence_id", "cell_id"]
    index_cols = [col for col in dat.columns if col in allowed_index_cols]
    if out_format == 'pt':
        torch.save(embedding, outpath)
    elif out_format in ['tsv', 'csv']:
        embedding_df = pd.DataFrame(embedding.numpy())
        result_df = pd.concat([dat.loc[:,index_cols].reset_index(drop=True), embedding_df], axis=1)
        sep = '\t' if out_format == 'tsv' else ','
        result_df.to_csv(outpath, sep=sep, index=False)

def process_airr(inpath: str, chain: str, sequence_col: str = 'sequence_vdj_aa'):
    """
    Processes AIRR-seq data from the input file path and returns a pandas DataFrame containing the sequence to embed.

    Parameters:
        inpath (str): The file path to the input data.
        chain (str): The input chain, which can be one of ["H", "L", "HL"].
        sequence_col (str): The name of the column containing the amino acid sequences to embed.

    Returns:
        pandas.DataFrame: Dataframe with formatted sequences.

    Raises:
        ValueError: If chain is not one of ["H", "L", "HL"].
    """
    allowed_sequence_input = ["H", "L", "HL"]
    if chain not in allowed_sequence_input:
<<<<<<< HEAD
        raise ValueError("Input x must be one of {}".format(allowed_sequence_input))

=======
        raise ValueError(f"Input x must be one of {allowed_sequence_input}")
   
>>>>>>> 318c8c68
    data = pd.read_table(inpath)
    data.loc[:,'chain'] = data.loc[:,'locus'].apply(lambda x: 'H' if x == 'IGH' else 'L')

    if not 'cell_id' in data.columns:
        data_type = 'bulk-only'
    elif data['cell_id'].notna().all():
        data_type = 'single-cell-only'
    else:
        data_type = 'mixed'

    if data_type == 'bulk-only':
        logger.info("No cell_id column detected. Processsing as bulk data.")
        if chain == 'HL':
            raise ValueError('chain = "HL" invalid for bulk mode.')
        else:
            colnames = ['sequence_id', sequence_col]
            data = data.loc[data.chain == chain, colnames]

    elif data_type == 'single-cell-only':
        logger.info("Processing single-cell BCR data...")
        if chain == "HL":
            logging.info("Concatenating heavy and light chain per cell...")
            data = concatenate_HL(data, sequence_col)
        else:
            colnames = ['cell_id', sequence_col]
            data = data.loc[data.chain == chain, colnames]
<<<<<<< HEAD

    else:
        logging.info("Missing values in cell_id column. Processing as mixed bulk and single-cell BCR data...")
=======
        
    elif data_type == 'mixed':
        logger.info("Missing values in cell_id column. Processing as mixed bulk and single-cell BCR data...")
>>>>>>> 318c8c68
        if chain == "HL":
            logger.info("Concatenating heavy and light chain per cell...")
            data = data.loc[data.cell_id.notna(),]
            data = concatenate_HL(data, sequence_col)
        else:
            colnames = ['sequence_id', 'cell_id', sequence_col]
            data = data.loc[data.chain == chain, colnames]

    return data

def concatenate_HL(data: pd.DataFrame, sequence_col: str):
    """
    Concatenates heavy and light chain per cell and returns a pandas DataFrame.

    Parameters:
        data (pandas.DataFrame): Input data containing information about heavy and light chains.
        sequence_col (str): The name of the column containing the amino acid sequences to embed.

    Returns:
        pandas.DataFrame: Dataframe with concatenated heavy and light chains per cell.
    """
    colnames = ['cell_id', 'locus', 'consensus_count', sequence_col]
    missing_cols = [col for col in colnames if col not in data.columns]
    if missing_cols:
        raise ValueError(f"Column(s) {missing_cols} is/are not present in the input data.")
    # if tie in maximum consensus_count, return the first occurrence
    data = data.loc[data.groupby(['cell_id', 'chain'])['consensus_count'].idxmax()]
    data = data.pivot(index='cell_id', columns='chain', values=sequence_col)
    data = data.reset_index(level = 'cell_id')
    n_cells = data.shape[0]
    data = data.dropna(axis = 0)
    n_dropped = n_cells - data.shape[0]
    if n_dropped > 0:
        logging.info("Dropping %s cells with missing heavy or light chain...", n_dropped)
    data.loc[:,sequence_col] = data.H + '<cls><cls>' + data.L
    return data

def translate_igblast(inpath: str, outdir: str, reference_dir: str):
    """
    Translates nucleotide sequences to amino acid sequences using IgBlast.

    This function takes a AIRR file containing nucleotide sequences
    and translates them into amino acid sequences using IgBlast, a tool for analyzing
    immunoglobulin and T cell receptor sequences. It performs the following steps:

    1. Reads the input TSV file containing nucleotide sequences.
    2. Writes the nucleotide sequences into a FASTA file, required as input for IgBlast.
    3. Runs IgBlast on the FASTA file to perform sequence alignment and translation.
    4. Reads the IgBlast output, which includes the translated amino acid sequences.
    5. Removes gaps introduced by IgBlast from the sequence alignment.
    6. Saves the translated data into a new TSV file in the specified output directory.

    Args:
        inpath (str): Path to the input TSV file containing nucleotide sequences.
        outdir (str): Directory to save the translated output files.
        reference_dir (str): Directory with reference for igblast
    """
    data = pd.read_csv(inpath, sep="\t")
    out_fasta = os.path.join(outdir, os.path.splitext(os.path.basename(inpath))[0]+".fasta")
    out_igblast = os.path.join(outdir, os.path.splitext(os.path.basename(inpath))[0]+"_igblast.tsv")
    out_translated = os.path.join(outdir, os.path.splitext(os.path.basename(inpath))[0]+"_translated.tsv")

    # Write out FASTA file
    with open(out_fasta, "w") as f:
        for _, row in data.iterrows():
            f.write(">" + row["sequence_id"] + "\n")
            f.write(row["sequence"] + "\n")

    # Run IgBlast on FASTA
    command_igblastn = ["igblastn", "-germline_db_V", f"{reference_dir}/database/imgt_human_ig_v",
           "-germline_db_D", f"{reference_dir}/database/imgt_human_ig_d",
           "-germline_db_J", f"{reference_dir}/database/imgt_human_ig_j",
           "-query", out_fasta,
           "-organism", "human",
           "-auxiliary_data", f"{reference_dir}/optional_file/human_gl.aux",
           "-show_translation",
           "-outfmt", "19",
           "-out", out_igblast]
    pipes = subprocess.Popen(command_igblastn, stdout=subprocess.PIPE, stderr=subprocess.PIPE)
    stdout, stderr = pipes.communicate()

    if pipes.returncode != 0:
        raise Exception(f"IgBlast failed with error code {pipes.returncode}. {stderr.decode('utf-8')}")

    # Read IgBlast output
    igblast_transl = pd.read_csv(out_igblast, sep="\t", usecols=["sequence_id","sequence_aa", "sequence_alignment_aa"])

    # Remove IMGT gaps
    sequence_vdj_aa = [ sa.replace("-","") for sa in igblast_transl["sequence_alignment_aa"]]
    igblast_transl["sequence_vdj_aa"] = sequence_vdj_aa

    # Merge and save the translated data with original data
    data_transl = pd.merge(data, igblast_transl, on="sequence_id", how="left")
    data_transl.to_csv(out_translated, sep="\t", index=False)

    # Clean up
    os.remove(out_fasta)
    os.remove(out_igblast)

# test case:
# dat = pivot_airr("/gpfs/gibbs/pi/kleinstein/embeddings/example_data/single_cell/MG-1__clone-pass_translated.tsv")<|MERGE_RESOLUTION|>--- conflicted
+++ resolved
@@ -1,14 +1,10 @@
 """Main module."""
-<<<<<<< HEAD
-import pandas as pd
 import os
 import subprocess
-=======
->>>>>>> 318c8c68
 import logging
 from typing import Iterable
+import torch
 import pandas as pd
-import torch
 
 logging.basicConfig(level=logging.INFO, format='%(asctime)s - %(levelname)s - %(message)s')
 logger = logging.getLogger(__name__)
@@ -99,13 +95,8 @@
     """
     allowed_sequence_input = ["H", "L", "HL"]
     if chain not in allowed_sequence_input:
-<<<<<<< HEAD
-        raise ValueError("Input x must be one of {}".format(allowed_sequence_input))
-
-=======
         raise ValueError(f"Input x must be one of {allowed_sequence_input}")
-   
->>>>>>> 318c8c68
+    
     data = pd.read_table(inpath)
     data.loc[:,'chain'] = data.loc[:,'locus'].apply(lambda x: 'H' if x == 'IGH' else 'L')
 
@@ -132,15 +123,9 @@
         else:
             colnames = ['cell_id', sequence_col]
             data = data.loc[data.chain == chain, colnames]
-<<<<<<< HEAD
-
-    else:
-        logging.info("Missing values in cell_id column. Processing as mixed bulk and single-cell BCR data...")
-=======
-        
+
     elif data_type == 'mixed':
         logger.info("Missing values in cell_id column. Processing as mixed bulk and single-cell BCR data...")
->>>>>>> 318c8c68
         if chain == "HL":
             logger.info("Concatenating heavy and light chain per cell...")
             data = data.loc[data.cell_id.notna(),]
