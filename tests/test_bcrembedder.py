--- conflicted
+++ resolved
@@ -10,12 +10,8 @@
 import torch
 import pandas as pd
 from bcrembed.__main__ import antiberty, antiberta2, esm2
-<<<<<<< HEAD
 from bcrembed.utils import translate_igblast
-import pandas as pd
 import pytest
-=======
->>>>>>> 318c8c68
 
 class TestBcrembedder(unittest.TestCase):
     """Function that runs at start of tests for common resources.
@@ -49,8 +45,6 @@
         assert embeddings.shape[0] == 2
         os.remove("HL_test.pt")
 
-<<<<<<< HEAD
-=======
     def test_antiberty_mixed_HL_embedding_tsv(self):
         """Test antiberty (single-cell and bulk HL)."""
         antiberty(self.test_airr_mixed_path, "HL", "HL_test.tsv")
@@ -60,7 +54,6 @@
         assert embeddings.shape[0] == 1
         os.remove("HL_test.tsv")
         
->>>>>>> 318c8c68
     def test_antiberty_bulk_HL_embedding(self):
         """Test antiberty (bulk HL)."""
         with self.assertRaises(ValueError):
@@ -75,8 +68,6 @@
         assert embeddings.shape[0] == 2
         os.remove("H_test.pt")
 
-<<<<<<< HEAD
-=======
     def test_antiberty_mixed_H_embedding_tsv(self):
         """Test antiberty (single-cell and bulk H)."""
         antiberty(self.test_airr_mixed_path, "H", "H_test.tsv")
@@ -85,8 +76,7 @@
         assert embeddings.shape[1] == 514
         assert embeddings.shape[0] == 2
         os.remove("H_test.tsv")
-            
->>>>>>> 318c8c68
+  
     def test_antiberty_bulk_H_embedding(self):
         """Test antiberty (bulk H)."""
         antiberty(self.test_airr_bulk_path, "H", "H_test.pt")
@@ -105,8 +95,7 @@
         assert embeddings.shape[0] == 2
         os.remove("L_test.pt")
 
-<<<<<<< HEAD
-=======
+
     def test_antiberty_mixed_L_embedding_tsv(self):
         """Test antiberty (single-cell and bulk L)."""
         antiberty(self.test_airr_mixed_path, "L", "L_test.tsv")
@@ -116,7 +105,7 @@
         assert embeddings.shape[0] == 2
         os.remove("L_test.tsv")
             
->>>>>>> 318c8c68
+
     def test_antiberty_bulk_L_embedding(self):
         """Test antiberty (bulk L)."""
         antiberty(self.test_airr_bulk_path, "L", "L_test.pt")
@@ -125,13 +114,7 @@
         assert embeddings.shape[1] == 512
         assert embeddings.shape[0] == 2
         os.remove("L_test.pt")
-<<<<<<< HEAD
-
-
-
-=======
-    
->>>>>>> 318c8c68
+
     def test_esm2_sc_HL_embedding(self):
         """Test esm2 (single-cell HL)."""
         esm2(self.test_airr_sc_path, "HL", "HL_test.pt")
@@ -181,13 +164,7 @@
         assert embeddings.shape[1] == 1280
         assert embeddings.shape[0] == 2
         os.remove("L_test.pt")
-<<<<<<< HEAD
-
-
-
-=======
-        
->>>>>>> 318c8c68
+
     def test_antiBERTa2_sc_HL_embedding(self):
         """Test antiBERTa2 (single-cell HL)."""
         antiberta2(self.test_airr_sc_path, "HL", "HL_test.pt")
@@ -197,8 +174,6 @@
         assert embeddings.shape[0] == 2
         os.remove("HL_test.pt")
 
-<<<<<<< HEAD
-=======
     def test_antiberta2_mixed_HL_embedding_tsv(self):
         """Test antiberta2 (single-cell and bulk HL)."""
         antiberta2(self.test_airr_mixed_path, "HL", "HL_test.tsv")
@@ -207,8 +182,7 @@
         assert embeddings.shape[1] == 1025
         assert embeddings.shape[0] == 1
         os.remove("HL_test.tsv")
-        
->>>>>>> 318c8c68
+
     def test_antiBERTa2_bulk_HL_embedding(self):
         """Test antiBERTa2 (bulk HL)."""
         with self.assertRaises(ValueError):
@@ -223,8 +197,6 @@
         assert embeddings.shape[0] == 2
         os.remove("H_test.pt")
 
-<<<<<<< HEAD
-=======
     def test_antiberta2_mixed_H_embedding_tsv(self):
         """Test antiberta2 (single-cell and bulk H)."""
         antiberta2(self.test_airr_mixed_path, "H", "H_test.tsv")
@@ -233,8 +205,7 @@
         assert embeddings.shape[1] == 1026
         assert embeddings.shape[0] == 2
         os.remove("H_test.tsv")
-            
->>>>>>> 318c8c68
+
     def test_antiBERTa2_bulk_H_embedding(self):
         """Test antiBERTa2 (bulk H)."""
         antiberta2(self.test_airr_bulk_path, "H", "H_test.pt")
@@ -262,7 +233,15 @@
         assert embeddings.shape[0] == 2
         os.remove("L_test.pt")
 
-<<<<<<< HEAD
+    def test_antiberta2_mixed_L_embedding_tsv(self):
+        """Test antiberta2 (single-cell and bulk L)."""
+        antiberta2(self.test_airr_mixed_path, "L", "L_test.tsv")
+        assert os.path.exists("L_test.tsv")
+        embeddings = pd.read_table("L_test.tsv", delimiter = '\t')
+        assert embeddings.shape[1] == 1026
+        assert embeddings.shape[0] == 2
+        os.remove("L_test.tsv")
+
     @pytest.mark.needsigblast # mark test as needing igblast installation and databases, run with pytest --needsigblast
     def test_translation(self):
         """Test translation for IgBLAST works."""
@@ -275,14 +254,4 @@
         assert (data_out["sequence_vdj_aa"]==data_out["sequence_vdj_aa_original"]).all()
         assert (data_out["sequence_alignment_aa"]==data_out["sequence_alignment_aa_original"]).all()
         assert (data_out["sequence_aa"]==data_out["sequence_aa_original"]).all()
-        os.remove(igblast_outfile)
-=======
-    def test_antiberta2_mixed_L_embedding_tsv(self):
-        """Test antiberta2 (single-cell and bulk L)."""
-        antiberta2(self.test_airr_mixed_path, "L", "L_test.tsv")
-        assert os.path.exists("L_test.tsv")
-        embeddings = pd.read_table("L_test.tsv", delimiter = '\t')
-        assert embeddings.shape[1] == 1026
-        assert embeddings.shape[0] == 2
-        os.remove("L_test.tsv")
->>>>>>> 318c8c68
+        os.remove(igblast_outfile)